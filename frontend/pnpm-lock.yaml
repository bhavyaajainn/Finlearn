--- conflicted
+++ resolved
@@ -20,6 +20,9 @@
       '@radix-ui/react-label':
         specifier: ^2.1.4
         version: 2.1.4(@types/react-dom@19.1.3(@types/react@19.1.2))(@types/react@19.1.2)(react-dom@19.1.0(react@19.1.0))(react@19.1.0)
+      '@radix-ui/react-popover':
+        specifier: ^1.1.13
+        version: 1.1.13(@types/react-dom@19.1.3(@types/react@19.1.2))(@types/react@19.1.2)(react-dom@19.1.0(react@19.1.0))(react@19.1.0)
       '@radix-ui/react-popover':
         specifier: ^1.1.13
         version: 1.1.13(@types/react-dom@19.1.3(@types/react@19.1.2))(@types/react@19.1.2)(react-dom@19.1.0(react@19.1.0))(react@19.1.0)
@@ -4660,11 +4663,7 @@
   cmdk@1.1.1(@types/react-dom@19.1.3(@types/react@19.1.2))(@types/react@19.1.2)(react-dom@19.1.0(react@19.1.0))(react@19.1.0):
     dependencies:
       '@radix-ui/react-compose-refs': 1.1.2(@types/react@19.1.2)(react@19.1.0)
-<<<<<<< HEAD
-      '@radix-ui/react-dialog': 1.1.13(@types/react-dom@19.1.3(@types/react@19.1.2))(@types/react@19.1.2)(react-dom@19.1.0(react@19.1.0))(react@19.1.0)
-=======
       '@radix-ui/react-dialog': 1.1.11(@types/react-dom@19.1.3(@types/react@19.1.2))(@types/react@19.1.2)(react-dom@19.1.0(react@19.1.0))(react@19.1.0)
->>>>>>> 2f6cdfaa
       '@radix-ui/react-id': 1.1.1(@types/react@19.1.2)(react@19.1.0)
       '@radix-ui/react-primitive': 2.1.0(@types/react-dom@19.1.3(@types/react@19.1.2))(@types/react@19.1.2)(react-dom@19.1.0(react@19.1.0))(react@19.1.0)
       react: 19.1.0
