"use client"

import { motion } from "framer-motion"
import { useState, useEffect, useCallback, useRef } from "react"
import { useAppSelector, useAppDispatch } from "@/app/store/hooks"
<<<<<<< HEAD
import {
  fetchNewsDetail,
  clearNewsDetail,
  TrendingNewsItem
=======
import { fetchUserPreferences } from "@/app/store/slices/preferencesSlice"
import {
  fetchDashboardEssentials,
  fetchStreakData,
  fetchWatchlist
>>>>>>> ef9c7336
} from "@/app/store/slices/dashboardSlice"
import { usePreferencesContext } from "../layout"
import UserPreferencesDialog from "./UserPreferencesDialog"
import { TrendingNewsSection } from "./TrendingNewsCard"
import NewsDetailView from "./NewsDetailView"
import { Card, CardContent, CardHeader, CardTitle } from "@/components/ui/card"
import { Badge } from "@/components/ui/badge"
import { Progress } from "@/components/ui/progress"
import { GlossaryCard } from "./GlossaryCard"
import MotivationCard from "./MotivationCard"
import Watchlist from "./Watchlist"
import {
  Award,
  Trophy,
  BookOpen,
  BarChart3
} from "lucide-react"
<<<<<<< HEAD

export function Dashboard() {
  const [showPreferencesDialog, setShowPreferencesDialog] = useState<boolean>(false);
  const [selectedNewsItem, setSelectedNewsItem] = useState<TrendingNewsItem | null>(null);
  const [newsDetailFetched, setNewsDetailFetched] = useState<string | null>(null);
  const fetchingRef = useRef<Set<string>>(new Set());

  const dispatch = useAppDispatch();
  const { user } = useAppSelector((state) => state.auth);
  const { preferences, loading: preferencesLoading } = useAppSelector((state) => state.preferences);
  const { preferencesChecked } = usePreferencesContext();
  const {
    essentials,
    streak,
    trendingNews,
    newsDetail,
=======
import Link from "next/link"
import { container, item } from "../animations/animation"

export function Dashboard() {
  const [showPreferencesDialog, setShowPreferencesDialog] = useState<boolean>(false);
  const dispatch = useAppDispatch();
  const { user } = useAppSelector((state) => state.auth);
  const {
    essentials,
    streak,
>>>>>>> ef9c7336
    loading,
    error
  } = useAppSelector((state) => state.dashboard);
  const conceptsProgress = streak ? Math.min((streak.total_articles / 100) * 100, 100) : 0;

  // Check preferences and show dialog if needed
  useEffect(() => {
    console.log('Dashboard preferences check:', {
      preferencesChecked,
      preferences,
      preferencesLoading,
      userId: user?.uid
    });

    if (preferencesChecked && user?.uid && !preferencesLoading) {
      // Check if preferences are missing or incomplete
      const needsPreferences = !preferences ||
        !preferences.expertise_level ||
        !preferences.categories ||
        preferences.categories.length === 0;

      console.log('Needs preferences:', needsPreferences);

      if (needsPreferences) {
        // Small delay to ensure UI is ready
        setTimeout(() => {
          setShowPreferencesDialog(true);
        }, 500);
      }
    }
  }, [preferencesChecked, user?.uid, preferences, preferencesLoading]);

  const handleNewsClick = useCallback(async (newsItem: TrendingNewsItem) => {
    if (!user?.uid || newsDetailFetched === newsItem.id || fetchingRef.current.has(`news-${newsItem.id}`)) return;

    setSelectedNewsItem(newsItem);
    setNewsDetailFetched(newsItem.id);

    fetchingRef.current.add(`news-${newsItem.id}`);
    dispatch(fetchNewsDetail({
      newsId: newsItem.id,
      userId: user.uid,
      refresh: false
    })).finally(() => {
      fetchingRef.current.delete(`news-${newsItem.id}`);
    });
  }, [user?.uid, dispatch, newsDetailFetched]);

  const handleCloseNewsDetail = useCallback(() => {
    setSelectedNewsItem(null);
    setNewsDetailFetched(null);
    dispatch(clearNewsDetail());
  }, [dispatch]);

  return (
    <>
      <UserPreferencesDialog
        open={showPreferencesDialog}
        onOpenChange={setShowPreferencesDialog}
      />

<<<<<<< HEAD
      <div className="w-full min-h-screen overflow-x-hidden">
        <div className="container mx-auto px-4 sm:px-6 lg:px-8 py-4 max-w-7xl">
          <motion.div variants={container} initial="hidden" animate="show" className="space-y-4 sm:space-y-6">
            {!selectedNewsItem ? (
              <>
                <motion.div variants={item}>
                  <TrendingNewsSection
                    newsItems={trendingNews}
                    loading={loading.trendingNews}
                    error={error.trendingNews}
                    onNewsClick={handleNewsClick}
                  />
                </motion.div>

                <motion.div variants={item}>
                  <Card className="bg-black border-blue-900/50 w-full">
                    <CardHeader className="pb-2 px-4 sm:px-6">
                      <CardTitle className="text-base sm:text-lg text-white flex items-center">
                        <BarChart3 className="text-blue-400 mr-2 h-4 w-4 sm:h-5 sm:w-5 flex-shrink-0" />
                        <span className="truncate">Your Progress</span>
                      </CardTitle>
                    </CardHeader>
                    <CardContent className="px-4 sm:px-6">
                      <div className="grid gap-4 sm:gap-6 grid-cols-1 sm:grid-cols-2 lg:grid-cols-3">
                        <div className="flex flex-col gap-2 min-w-0">
                          <div className="flex items-center gap-2">
                            <Award className="h-4 w-4 text-yellow-500 flex-shrink-0" />
                            <span className="text-sm font-medium text-gray-200 truncate">Current Streak</span>
                          </div>
                          <div className="flex items-baseline gap-2 flex-wrap">
                            <span className="text-xl sm:text-2xl font-bold text-white">
                              {loading.streak ? "..." : streak?.current_streak || 0}
                            </span>
                            <span className="text-sm text-gray-400">days</span>
                            {!loading.streak && streak && streak.current_streak > 0 && (
                              <Badge variant="outline" className="bg-green-950/50 text-green-400 border-green-800 text-xs">
                                🔥 On Fire
                              </Badge>
                            )}
                          </div>
                          <div className="flex gap-1">
                            {Array.from({ length: 7 }).map((_, i) => {
                              const daysToHighlight = Math.min(streak?.current_streak || 0, 7);
                              return (
                                <div
                                  key={i}
                                  className={`h-1.5 flex-1 rounded-full ${i < daysToHighlight ? "bg-blue-500" : "bg-blue-900"
                                    }`}
                                />
                              );
                            })}
=======
      <div className="max-w-full px-2 py-4">
        <motion.div variants={container} initial="hidden" animate="show" className="space-y-6">
          <motion.div variants={item}>
            <Card className="bg-black border-blue-900/50 w-full">
              <CardHeader className="pb-2">
                <CardTitle className="text-lg text-white flex items-center">
                  <BarChart3 className="text-blue-400 mr-2 h-5 w-5" />
                  Your Progress
                </CardTitle>
              </CardHeader>
              <CardContent>
                <div className="grid gap-6 sm:grid-cols-3">
                  <div className="flex flex-col gap-2">
                    <div className="flex items-center gap-2">
                      <Award className="h-4 w-4 text-yellow-500" />
                      <span className="text-sm font-medium text-gray-200">Current Streak</span>
                    </div>
                    <div className="flex items-baseline gap-2">
                      <span className="text-2xl font-bold text-white">
                        {loading.streak ? "..." : streak?.current_streak || 0}
                      </span>
                      <span className="text-sm text-gray-400">days</span>
                      {!loading.streak && streak && streak.current_streak > 0 && (
                        <Badge variant="outline" className="bg-green-950/50 text-green-400 border-green-800 ml-2">
                          🔥 On Fire
                        </Badge>
                      )}
                    </div>
                    <div className="flex gap-1">
                      {Array.from({ length: 7 }).map((_, i) => {
                        // Calculate which days to highlight based on current streak
                        const daysToHighlight = Math.min(streak?.current_streak || 0, 7);
                        return (
                          <div
                            key={i}
                            className={`h-1.5 w-full rounded-full ${i < daysToHighlight ? "bg-blue-500" : "bg-blue-900"
                              }`}
                          />
                        );
                      })}
                    </div>
                    <span className="text-xs text-gray-400">This week's activity</span>
                  </div>

                  <div className="flex flex-col gap-2">
                    <div className="flex items-center gap-2">
                      <Trophy className="h-4 w-4 text-amber-500" />
                      <span className="text-sm font-medium text-gray-200">Longest Streak</span>
                    </div>
                    <div className="flex items-baseline gap-2">
                      <span className="text-2xl font-bold text-white">
                        {loading.streak ? "..." : streak?.longest_streak || 0}
                      </span>
                      <span className="text-sm text-gray-400">days</span>
                    </div>
                    <div className="mt-2 text-xs text-gray-400">
                      {loading.streak ? "Loading..." :
                        streak && streak.longest_streak > streak.current_streak ?
                          "Keep going to beat your record!" :
                          "You're at your best streak!"
                      }
                    </div>
                  </div>

                  <div className="flex flex-col gap-2">
                    <div className="flex items-center gap-2">
                      <BookOpen className="h-4 w-4 text-blue-500" />
                      <span className="text-sm font-medium text-gray-200">Concepts Learned</span>
                    </div>
                    <div className="flex items-baseline gap-2">
                      <span className="text-2xl font-bold text-white">
                        {loading.streak ? "..." : streak?.total_articles || 0}
                      </span>
                      <span className="text-sm text-gray-400">of 100</span>
                    </div>
                    <Progress value={conceptsProgress} className="h-2 bg-blue-900" />
                    <span className="text-xs text-gray-400">
                      {100 - (streak?.total_articles || 0)} more to master basics
                    </span>
                  </div>
                </div>
              </CardContent>
            </Card>
          </motion.div>
          <motion.div variants={item}>
            <Card className="bg-black border-blue-900/50 w-full">
              <CardHeader className="pb-2">
                <CardTitle className="text-lg text-white flex items-center">
                  <Zap className="text-yellow-400 mr-2 h-5 w-5" />
                  Quick Actions
                </CardTitle>
              </CardHeader>
              <CardContent>
                <div className="grid grid-cols-1 sm:grid-cols-3 gap-4 max-w-3xl mx-auto">
                  {[
                    {
                      icon: BookOpen,
                      label: "Continue Learning",
                      href: "/dashboard/learning",
                      color: "from-blue-500/20 to-cyan-500/20",
                      iconColor: "text-blue-400"
                    },
                    {
                      icon: TrendingUp,
                      label: "View Watchlist",
                      href: "/dashboard/watchlist",
                      color: "from-green-500/20 to-emerald-500/20",
                      iconColor: "text-green-400"
                    },
                    {
                      icon: Target,
                      label: "Update Profile",
                      href: "/dashboard/profile",
                      color: "from-purple-500/20 to-pink-500/20",
                      iconColor: "text-purple-400"
                    }
                  ].map((action, index) => (
                    <Link key={index} href={action.href}>
                      <motion.div
                        whileHover={{ scale: 1.02, y: -2 }}
                        whileTap={{ scale: 0.98 }}
                        className={`bg-gradient-to-br ${action.color} rounded-xl p-4 border border-white/10 hover:border-white/20 transition-all duration-300 cursor-pointer group h-full`}
                      >
                        <div className="text-center">
                          <div className="mb-2 flex justify-center">
                            <action.icon className={`h-6 w-6 ${action.iconColor} group-hover:scale-110 transition-transform duration-300`} />
>>>>>>> ef9c7336
                          </div>
                          <span className="text-xs text-gray-400">This week's activity</span>
                        </div>

                        <div className="flex flex-col gap-2 min-w-0">
                          <div className="flex items-center gap-2">
                            <Trophy className="h-4 w-4 text-amber-500 flex-shrink-0" />
                            <span className="text-sm font-medium text-gray-200 truncate">Longest Streak</span>
                          </div>
                          <div className="flex items-baseline gap-2 flex-wrap">
                            <span className="text-xl sm:text-2xl font-bold text-white">
                              {loading.streak ? "..." : streak?.longest_streak || 0}
                            </span>
                            <span className="text-sm text-gray-400">days</span>
                          </div>
                          <div className="mt-2 text-xs text-gray-400">
                            {loading.streak ? "Loading..." :
                              streak && streak.longest_streak > streak.current_streak ?
                                "Keep going to beat your record!" :
                                "You're at your best streak!"
                            }
                          </div>
                        </div>

                        <div className="flex flex-col gap-2 min-w-0 sm:col-span-2 lg:col-span-1">
                          <div className="flex items-center gap-2">
                            <BookOpen className="h-4 w-4 text-blue-500 flex-shrink-0" />
                            <span className="text-sm font-medium text-gray-200 truncate">Concepts Learned</span>
                          </div>
                          <div className="flex items-baseline gap-2 flex-wrap">
                            <span className="text-xl sm:text-2xl font-bold text-white">
                              {loading.streak ? "..." : streak?.total_articles || 0}
                            </span>
                            <span className="text-sm text-gray-400">of 100</span>
                          </div>
                          <Progress value={conceptsProgress} className="h-2 bg-blue-900 w-full" />
                          <span className="text-xs text-gray-400">
                            {100 - (streak?.total_articles || 0)} more to master basics
                          </span>
                        </div>
                      </div>
                    </CardContent>
                  </Card>
                </motion.div>

                <motion.div variants={item}>
                  <MotivationCard
                    quote={essentials?.quote}
                    loading={loading.essentials}
                    error={error.essentials}
                  />
                </motion.div>

                <div className="grid gap-4 sm:gap-6 grid-cols-1 xl:grid-cols-2">
                  <motion.div variants={item} className="min-w-0">
                    <GlossaryCard
                      glossaryTerms={essentials?.glossary_term || []}
                      loading={loading.essentials}
                      error={error.essentials}
                    />
                  </motion.div>
                  <motion.div variants={item} className="min-w-0">
                    <Watchlist />
                  </motion.div>
                </div>
<<<<<<< HEAD
              </>
            ) : (
              <motion.div variants={item}>
                <NewsDetailView
                  newsDetail={newsDetail}
                  selectedNewsItem={selectedNewsItem}
                  loading={loading.newsDetail}
                  error={error.newsDetail}
                  onClose={handleCloseNewsDetail}
                />
              </motion.div>
            )}
=======
              </CardContent>
            </Card>
          </motion.div>
          <motion.div variants={item}>
            <MotivationCard
              quote={essentials?.quote}
              loading={loading.essentials}
              error={error.essentials}
            />
          </motion.div>
          <motion.div variants={item}>
            <GlossaryCard
              glossaryTerms={essentials?.glossary_term || []}
              loading={loading.essentials}
              error={error.essentials}
            />
          </motion.div>
          <motion.div variants={item}>
            <Watchlist />
>>>>>>> ef9c7336
          </motion.div>
        </div>
      </div>
    </>
  )
}<|MERGE_RESOLUTION|>--- conflicted
+++ resolved
@@ -3,18 +3,10 @@
 import { motion } from "framer-motion"
 import { useState, useEffect, useCallback, useRef } from "react"
 import { useAppSelector, useAppDispatch } from "@/app/store/hooks"
-<<<<<<< HEAD
-import {
+import { 
   fetchNewsDetail,
   clearNewsDetail,
   TrendingNewsItem
-=======
-import { fetchUserPreferences } from "@/app/store/slices/preferencesSlice"
-import {
-  fetchDashboardEssentials,
-  fetchStreakData,
-  fetchWatchlist
->>>>>>> ef9c7336
 } from "@/app/store/slices/dashboardSlice"
 import { usePreferencesContext } from "../layout"
 import UserPreferencesDialog from "./UserPreferencesDialog"
@@ -26,45 +18,31 @@
 import { GlossaryCard } from "./GlossaryCard"
 import MotivationCard from "./MotivationCard"
 import Watchlist from "./Watchlist"
-import {
-  Award,
+import { 
+  Award, 
   Trophy,
   BookOpen,
   BarChart3
 } from "lucide-react"
-<<<<<<< HEAD
 
 export function Dashboard() {
   const [showPreferencesDialog, setShowPreferencesDialog] = useState<boolean>(false);
   const [selectedNewsItem, setSelectedNewsItem] = useState<TrendingNewsItem | null>(null);
   const [newsDetailFetched, setNewsDetailFetched] = useState<string | null>(null);
   const fetchingRef = useRef<Set<string>>(new Set());
-
+  
   const dispatch = useAppDispatch();
   const { user } = useAppSelector((state) => state.auth);
   const { preferences, loading: preferencesLoading } = useAppSelector((state) => state.preferences);
   const { preferencesChecked } = usePreferencesContext();
-  const {
-    essentials,
-    streak,
+  const { 
+    essentials, 
+    streak, 
     trendingNews,
     newsDetail,
-=======
-import Link from "next/link"
-import { container, item } from "../animations/animation"
-
-export function Dashboard() {
-  const [showPreferencesDialog, setShowPreferencesDialog] = useState<boolean>(false);
-  const dispatch = useAppDispatch();
-  const { user } = useAppSelector((state) => state.auth);
-  const {
-    essentials,
-    streak,
->>>>>>> ef9c7336
-    loading,
-    error
+    loading, 
+    error 
   } = useAppSelector((state) => state.dashboard);
-  const conceptsProgress = streak ? Math.min((streak.total_articles / 100) * 100, 100) : 0;
 
   // Check preferences and show dialog if needed
   useEffect(() => {
@@ -77,13 +55,13 @@
 
     if (preferencesChecked && user?.uid && !preferencesLoading) {
       // Check if preferences are missing or incomplete
-      const needsPreferences = !preferences ||
-        !preferences.expertise_level ||
-        !preferences.categories ||
-        preferences.categories.length === 0;
-
+      const needsPreferences = !preferences || 
+                              !preferences.expertise_level || 
+                              !preferences.categories || 
+                              preferences.categories.length === 0;
+      
       console.log('Needs preferences:', needsPreferences);
-
+      
       if (needsPreferences) {
         // Small delay to ensure UI is ready
         setTimeout(() => {
@@ -95,15 +73,15 @@
 
   const handleNewsClick = useCallback(async (newsItem: TrendingNewsItem) => {
     if (!user?.uid || newsDetailFetched === newsItem.id || fetchingRef.current.has(`news-${newsItem.id}`)) return;
-
+    
     setSelectedNewsItem(newsItem);
     setNewsDetailFetched(newsItem.id);
-
+    
     fetchingRef.current.add(`news-${newsItem.id}`);
-    dispatch(fetchNewsDetail({
-      newsId: newsItem.id,
+    dispatch(fetchNewsDetail({ 
+      newsId: newsItem.id, 
       userId: user.uid,
-      refresh: false
+      refresh: false 
     })).finally(() => {
       fetchingRef.current.delete(`news-${newsItem.id}`);
     });
@@ -114,6 +92,23 @@
     setNewsDetailFetched(null);
     dispatch(clearNewsDetail());
   }, [dispatch]);
+
+  const container = {
+    hidden: { opacity: 0 },
+    show: {
+      opacity: 1,
+      transition: {
+        staggerChildren: 0.1,
+      },
+    },
+  }
+
+  const item = {
+    hidden: { opacity: 0, y: 20 },
+    show: { opacity: 1, y: 0 },
+  }
+
+  const conceptsProgress = streak ? Math.min((streak.total_articles / 100) * 100, 100) : 0;
 
   return (
     <>
@@ -121,22 +116,21 @@
         open={showPreferencesDialog}
         onOpenChange={setShowPreferencesDialog}
       />
-
-<<<<<<< HEAD
+    
       <div className="w-full min-h-screen overflow-x-hidden">
         <div className="container mx-auto px-4 sm:px-6 lg:px-8 py-4 max-w-7xl">
           <motion.div variants={container} initial="hidden" animate="show" className="space-y-4 sm:space-y-6">
             {!selectedNewsItem ? (
               <>
                 <motion.div variants={item}>
-                  <TrendingNewsSection
+                  <TrendingNewsSection 
                     newsItems={trendingNews}
                     loading={loading.trendingNews}
                     error={error.trendingNews}
                     onNewsClick={handleNewsClick}
                   />
                 </motion.div>
-
+                
                 <motion.div variants={item}>
                   <Card className="bg-black border-blue-900/50 w-full">
                     <CardHeader className="pb-2 px-4 sm:px-6">
@@ -167,141 +161,14 @@
                             {Array.from({ length: 7 }).map((_, i) => {
                               const daysToHighlight = Math.min(streak?.current_streak || 0, 7);
                               return (
-                                <div
-                                  key={i}
-                                  className={`h-1.5 flex-1 rounded-full ${i < daysToHighlight ? "bg-blue-500" : "bg-blue-900"
-                                    }`}
+                                <div 
+                                  key={i} 
+                                  className={`h-1.5 flex-1 rounded-full ${
+                                    i < daysToHighlight ? "bg-blue-500" : "bg-blue-900"
+                                  }`} 
                                 />
                               );
                             })}
-=======
-      <div className="max-w-full px-2 py-4">
-        <motion.div variants={container} initial="hidden" animate="show" className="space-y-6">
-          <motion.div variants={item}>
-            <Card className="bg-black border-blue-900/50 w-full">
-              <CardHeader className="pb-2">
-                <CardTitle className="text-lg text-white flex items-center">
-                  <BarChart3 className="text-blue-400 mr-2 h-5 w-5" />
-                  Your Progress
-                </CardTitle>
-              </CardHeader>
-              <CardContent>
-                <div className="grid gap-6 sm:grid-cols-3">
-                  <div className="flex flex-col gap-2">
-                    <div className="flex items-center gap-2">
-                      <Award className="h-4 w-4 text-yellow-500" />
-                      <span className="text-sm font-medium text-gray-200">Current Streak</span>
-                    </div>
-                    <div className="flex items-baseline gap-2">
-                      <span className="text-2xl font-bold text-white">
-                        {loading.streak ? "..." : streak?.current_streak || 0}
-                      </span>
-                      <span className="text-sm text-gray-400">days</span>
-                      {!loading.streak && streak && streak.current_streak > 0 && (
-                        <Badge variant="outline" className="bg-green-950/50 text-green-400 border-green-800 ml-2">
-                          🔥 On Fire
-                        </Badge>
-                      )}
-                    </div>
-                    <div className="flex gap-1">
-                      {Array.from({ length: 7 }).map((_, i) => {
-                        // Calculate which days to highlight based on current streak
-                        const daysToHighlight = Math.min(streak?.current_streak || 0, 7);
-                        return (
-                          <div
-                            key={i}
-                            className={`h-1.5 w-full rounded-full ${i < daysToHighlight ? "bg-blue-500" : "bg-blue-900"
-                              }`}
-                          />
-                        );
-                      })}
-                    </div>
-                    <span className="text-xs text-gray-400">This week's activity</span>
-                  </div>
-
-                  <div className="flex flex-col gap-2">
-                    <div className="flex items-center gap-2">
-                      <Trophy className="h-4 w-4 text-amber-500" />
-                      <span className="text-sm font-medium text-gray-200">Longest Streak</span>
-                    </div>
-                    <div className="flex items-baseline gap-2">
-                      <span className="text-2xl font-bold text-white">
-                        {loading.streak ? "..." : streak?.longest_streak || 0}
-                      </span>
-                      <span className="text-sm text-gray-400">days</span>
-                    </div>
-                    <div className="mt-2 text-xs text-gray-400">
-                      {loading.streak ? "Loading..." :
-                        streak && streak.longest_streak > streak.current_streak ?
-                          "Keep going to beat your record!" :
-                          "You're at your best streak!"
-                      }
-                    </div>
-                  </div>
-
-                  <div className="flex flex-col gap-2">
-                    <div className="flex items-center gap-2">
-                      <BookOpen className="h-4 w-4 text-blue-500" />
-                      <span className="text-sm font-medium text-gray-200">Concepts Learned</span>
-                    </div>
-                    <div className="flex items-baseline gap-2">
-                      <span className="text-2xl font-bold text-white">
-                        {loading.streak ? "..." : streak?.total_articles || 0}
-                      </span>
-                      <span className="text-sm text-gray-400">of 100</span>
-                    </div>
-                    <Progress value={conceptsProgress} className="h-2 bg-blue-900" />
-                    <span className="text-xs text-gray-400">
-                      {100 - (streak?.total_articles || 0)} more to master basics
-                    </span>
-                  </div>
-                </div>
-              </CardContent>
-            </Card>
-          </motion.div>
-          <motion.div variants={item}>
-            <Card className="bg-black border-blue-900/50 w-full">
-              <CardHeader className="pb-2">
-                <CardTitle className="text-lg text-white flex items-center">
-                  <Zap className="text-yellow-400 mr-2 h-5 w-5" />
-                  Quick Actions
-                </CardTitle>
-              </CardHeader>
-              <CardContent>
-                <div className="grid grid-cols-1 sm:grid-cols-3 gap-4 max-w-3xl mx-auto">
-                  {[
-                    {
-                      icon: BookOpen,
-                      label: "Continue Learning",
-                      href: "/dashboard/learning",
-                      color: "from-blue-500/20 to-cyan-500/20",
-                      iconColor: "text-blue-400"
-                    },
-                    {
-                      icon: TrendingUp,
-                      label: "View Watchlist",
-                      href: "/dashboard/watchlist",
-                      color: "from-green-500/20 to-emerald-500/20",
-                      iconColor: "text-green-400"
-                    },
-                    {
-                      icon: Target,
-                      label: "Update Profile",
-                      href: "/dashboard/profile",
-                      color: "from-purple-500/20 to-pink-500/20",
-                      iconColor: "text-purple-400"
-                    }
-                  ].map((action, index) => (
-                    <Link key={index} href={action.href}>
-                      <motion.div
-                        whileHover={{ scale: 1.02, y: -2 }}
-                        whileTap={{ scale: 0.98 }}
-                        className={`bg-gradient-to-br ${action.color} rounded-xl p-4 border border-white/10 hover:border-white/20 transition-all duration-300 cursor-pointer group h-full`}
-                      >
-                        <div className="text-center">
-                          <div className="mb-2 flex justify-center">
-                            <action.icon className={`h-6 w-6 ${action.iconColor} group-hover:scale-110 transition-transform duration-300`} />
->>>>>>> ef9c7336
                           </div>
                           <span className="text-xs text-gray-400">This week's activity</span>
                         </div>
@@ -318,10 +185,10 @@
                             <span className="text-sm text-gray-400">days</span>
                           </div>
                           <div className="mt-2 text-xs text-gray-400">
-                            {loading.streak ? "Loading..." :
-                              streak && streak.longest_streak > streak.current_streak ?
-                                "Keep going to beat your record!" :
-                                "You're at your best streak!"
+                            {loading.streak ? "Loading..." : 
+                              streak && streak.longest_streak > streak.current_streak ? 
+                              "Keep going to beat your record!" : 
+                              "You're at your best streak!"
                             }
                           </div>
                         </div>
@@ -346,18 +213,18 @@
                     </CardContent>
                   </Card>
                 </motion.div>
-
+                
                 <motion.div variants={item}>
-                  <MotivationCard
-                    quote={essentials?.quote}
+                  <MotivationCard 
+                    quote={essentials?.quote} 
                     loading={loading.essentials}
                     error={error.essentials}
                   />
                 </motion.div>
-
+                
                 <div className="grid gap-4 sm:gap-6 grid-cols-1 xl:grid-cols-2">
                   <motion.div variants={item} className="min-w-0">
-                    <GlossaryCard
+                    <GlossaryCard 
                       glossaryTerms={essentials?.glossary_term || []}
                       loading={loading.essentials}
                       error={error.essentials}
@@ -367,11 +234,10 @@
                     <Watchlist />
                   </motion.div>
                 </div>
-<<<<<<< HEAD
               </>
             ) : (
               <motion.div variants={item}>
-                <NewsDetailView
+                <NewsDetailView 
                   newsDetail={newsDetail}
                   selectedNewsItem={selectedNewsItem}
                   loading={loading.newsDetail}
@@ -380,27 +246,6 @@
                 />
               </motion.div>
             )}
-=======
-              </CardContent>
-            </Card>
-          </motion.div>
-          <motion.div variants={item}>
-            <MotivationCard
-              quote={essentials?.quote}
-              loading={loading.essentials}
-              error={error.essentials}
-            />
-          </motion.div>
-          <motion.div variants={item}>
-            <GlossaryCard
-              glossaryTerms={essentials?.glossary_term || []}
-              loading={loading.essentials}
-              error={error.essentials}
-            />
-          </motion.div>
-          <motion.div variants={item}>
-            <Watchlist />
->>>>>>> ef9c7336
           </motion.div>
         </div>
       </div>
